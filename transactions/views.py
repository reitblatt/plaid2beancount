from django.shortcuts import render
from django.http import HttpResponse
from django.views.decorators.csrf import csrf_exempt
import configparser
from beancount import loader, core
import plaid
from plaid.api import plaid_api
from plaid.model.transactions_sync_request import TransactionsSyncRequest
from plaid.model.investments_transactions_get_request import InvestmentsTransactionsGetRequest
from plaid.model.investments_transactions_get_request_options import (
    InvestmentsTransactionsGetRequestOptions,
)
import datetime
from datetime import date, timedelta

from .models import PlaidItem, Account, FinanceCategory, PlaidTransaction, PlaidInvestmentTransaction, PlaidSecurity, PlaidInvestmentTransactionType
from .forms import TransactionFilterForm
from .beancount_renderer import BeancountRenderer

def starting_page(request):
    return render(request, 'starting_page.html')

def _load_beancount_accounts(file_path):
    entries, _, _= loader.load_file(file_path)
    # We want to pull out just the accounts and metadat
    accounts = [entry for entry in entries if isinstance(entry, core.data.Open)]

    short_names = {
        account.meta["short_name"]: account.account
        for account in accounts
        if "short_name" in account.meta
    }
    expense_accounts = {
        account.meta["plaid_category"]: account.account
        for account in accounts
        if "plaid_category" in account.meta
    }
    # convert accounts to a dict from plaid_id to account
    return short_names, expense_accounts

def _load_config_file():
    # Specify the path to the TOML file
    file_path = "/Users/reitblatt/.config/plaid2text/config"

    # Read the contents of the TOML file
    config = configparser.ConfigParser()
    config.read(file_path)
    
    return config
    
@csrf_exempt
def load_configuration(request):
    if request.method == 'POST':
        config = _load_config_file()
        
        root_file = config["BEANCOUNT"]["root_file"]

        del config["BEANCOUNT"]

        # Load the beancount file
        bc_accounts, expense_accounts = _load_beancount_accounts(root_file)

        # update expense accounts with the new accounts
        for category in FinanceCategory.objects.all():
            if category.detailed in expense_accounts:
                category.expense_account = expense_accounts[category.detailed]
            else:
                category.expense_account = None

            category.save()        

        # Remove the Plaid configuration from the TOML file
        del config["PLAID"]

        for account_name in config.sections():
            access_token = config[account_name]["access_token"]
            item_id = config[account_name]["item_id"]
            account_id = config[account_name]["account"]

            # First, check if the parent item (institution) exists
            item, created = PlaidItem.objects.get_or_create(
                item_id=item_id,
                defaults={
                    "access_token": access_token,
                },
            )

            if created:
                item.save()

            if account_name in bc_accounts:
                beancount_account = bc_accounts[account_name]
            else:
                beancount_account = None
            account, created = Account.objects.get_or_create(
                plaid_id=account_id,
                defaults={
                    "name": account_name,
                    "item": item,
                    "beancount_name": beancount_account,
                },
            )
            if created:
                account.save()
            else:
                # update the account name if it's changed
                if account.beancount_name != beancount_account:
                    account.beancount_name = beancount_account
                    account.save()
        accounts = Account.objects.all()
        return render(request, 'accounts.html', {'accounts': accounts})        

def _update_transactions(client: plaid_api.PlaidApi):
    new_transactions = []
    updated_accounts = set()
    for item in PlaidItem.objects.all():
        access_token = item.access_token
        cursor = item.cursor
        if cursor is None:
            cursor = ""
        has_more = True

        while has_more:
            request = TransactionsSyncRequest(
                access_token=access_token,
                cursor=cursor,
                count=100,
            )

            response = client.transactions_sync(request)
            transactions = response["added"]
            has_more = response["has_more"]
            # Update cursor to the next cursor
            cursor = response["next_cursor"]

            for transaction in transactions:
                print(transaction)
                if transaction["pending"]:
                    print('skipping pending transaction')
                    
                if transaction["personal_finance_category"] is not None:
                    category, created = FinanceCategory.objects.get_or_create(
                        detailed=transaction["personal_finance_category"]["detailed"],
                        defaults={
                            "primary": transaction["personal_finance_category"][
                                "primary"
                            ],
                            "description": "Unknown (Plaid added a new category!)",
                        },
                    )
                    if created:
                        # Uh oh! Plaid added a new category...
                        category.save()

                    confidence = transaction["personal_finance_category"][
                        "confidence_level"
                    ]

                account, created = Account.objects.get_or_create(
                    plaid_id=transaction["account_id"],
                    defaults={
                        "name": "Unknown account found during Plaid sync!",
                        "item": item,
                    },
                )
                updated_accounts.add(account)
                if created:
                    account.save()
                    
                new_transaction, created = PlaidTransaction.objects.get_or_create(
                    transaction_id=transaction["transaction_id"],
                    defaults={
                        "date": transaction["date"],
                        "datetime": transaction["datetime"],
                        "authorized_date": transaction["authorized_date"],
                        "authorized_datetime": transaction["authorized_datetime"],
                        "name": transaction["name"],
                        "merchant_name": transaction["merchant_name"],
                        "website": transaction["website"],
                        "amount": transaction["amount"],
                        "check_number": transaction["check_number"],                    
                        "account": account,
                        "personal_finance_category": category,
                        "personal_finance_confidence": confidence,
                        "pending": transaction["pending"],
                    }
                )
                new_transactions.append(new_transaction)
                new_transaction.save()

            # Save the cursor for the next time we sync
            item.cursor = cursor                    
            item.save()
            for account in updated_accounts:
                account.last_updated = datetime.datetime.now()
                account.save()
            print("No more transactions to sync for item {0}".format(item.item_id))
    return new_transactions
    
    
def _update_investments(client: plaid_api.PlaidApi, start_date=None, end_date=None):
    new_transactions = []
    for item in PlaidItem.objects.all():
        access_token = item.access_token
        if start_date is None:
            # If date not set, set to today minus 2 years
            start_date = date.today() - timedelta(days=365 * 2)
        if end_date is None:
            end_date = date.today()

        request = InvestmentsTransactionsGetRequest(
            access_token=access_token,
            start_date=start_date,
            end_date=end_date,
        )

        try:
            response = client.investments_transactions_get(request)
            investment_transactions = response["investment_transactions"]
            securities = {
                security["security_id"]: security for security in response["securities"]
            }
        except plaid.ApiException as e:
            print(e)
            print(
                "Error getting investment transactions for item {0}".format(
                    item.item_id
                )
            )
            continue

        while len(investment_transactions) < response["total_investment_transactions"]:
            request = InvestmentsTransactionsGetRequest(
                access_token=access_token,
                start_date=start_date,
                end_date=end_date,
                options=InvestmentsTransactionsGetRequestOptions(
                    offset=len(investment_transactions)
                ),
            )
            response = client.investments_transactions_get(request)            
            securities |= {
                security["security_id"]: security for security in response["securities"]
            }
            investment_transactions.extend(response["transactions"])

        for transaction in investment_transactions:
            print(transaction)
            account, created = Account.objects.get_or_create(
                plaid_id=transaction["account_id"],
                defaults={
                    "name": "Unknown account found during Plaid sync!",
                    "item": item,
                },
            )
            if created:
                account.save()

            if transaction["security_id"] is not None:
                plaid_security = securities.get(transaction["security_id"])
                security, created = PlaidSecurity.objects.get_or_create(
                    security_id=plaid_security["security_id"],                    
                    defaults={
                        "name": plaid_security["name"],                        
                        "ticker_symbol": plaid_security["ticker_symbol"],
                        "type": plaid_security["type"],
                        "market_identifier_code": plaid_security["market_identifier_code"],
                        "is_cash_equivalent": plaid_security["is_cash_equivalent"],
                        "isin": plaid_security["isin"],
                        "cusip": plaid_security["cusip"],
                    },
                )
                
                if created:
                    security.save()
            transaction_type, created = PlaidInvestmentTransactionType.objects.get_or_create(
                type=transaction["type"],
                subtype=transaction["subtype"],
            )
            
            if created:
                transaction_type.save()
                
            new_transaction, created = PlaidInvestmentTransaction.objects.get_or_create(
                investment_transaction_id=transaction["investment_transaction_id"],
                defaults={
                    "date": transaction["date"],
                    "name": transaction["name"],
                    "quantity": transaction["quantity"],
                    "amount": transaction["amount"],
                    "price": transaction["price"],
                    "account": account,
                    "security": security,
                    "fees": transaction["fees"],
                    "cancel_transaction_id": transaction["cancel_transaction_id"],
                    "type": transaction_type,
                },
            )
            
            if created:
                new_transaction.save()
            new_transactions.append(new_transaction)            

    return new_transactions            

@csrf_exempt
def update_transactions(request):
    if request.method == 'POST':
        config = _load_config_file()
        # Get the Plaid configuration from the TOML file
        client_id = config["PLAID"]["client_id"]
        secret = config["PLAID"]["secret"]
        
        
        configuration = plaid.Configuration(
            host=plaid.Environment.Production,
            api_key={
                "clientId": client_id,
                "secret": secret,
            },
        )

        api_client = plaid.ApiClient(configuration)
        client = plaid_api.PlaidApi(api_client)
        
        new_transactions = _update_transactions(client)
        new_investment_transactions = _update_investments(client)
        return render(request, 'transactions.html', {'transactions': new_transactions, 'investment_transactions': new_investment_transactions})        

def transaction_filter(request):
    form = TransactionFilterForm(request.POST or None)
    transactions = PlaidTransaction.objects.none()  # Empty QuerySet
    investment_transactions = PlaidInvestmentTransaction.objects.none()  # Empty QuerySet

    if form.is_valid():
        account = form.cleaned_data['account']
        start_date = form.cleaned_data['start_date']
        end_date = form.cleaned_data['end_date']

        transactions = PlaidTransaction.objects.filter(account=account)
        investment_transactions = PlaidInvestmentTransaction.objects.filter(account=account)

        if start_date:
            transactions = transactions.filter(date__gte=start_date)
            investment_transactions = investment_transactions.filter(date__gte=start_date)
        if end_date:
            transactions = transactions.filter(date__lte=end_date)
            investment_transactions = investment_transactions.filter(date__lte=end_date)

    return render(request, 'transaction_filter.html', {'form': form, 'transactions': transactions, 'investment_transactions': investment_transactions})

def output_beancount(request):
    # Take in a list of transactions from the form and output them in beancount format    
    transaction_ids = request.POST.getlist('transactions')        
    investment_transaction_ids = request.POST.getlist('investment-transactions')        
<<<<<<< HEAD
    transactions = PlaidTransaction.objects.filter(id__in=transaction_ids).order_by('date')
    investment_transactions = PlaidInvestmentTransaction.objects.filter(id__in=investment_transaction_ids).order_by('date')
=======
    transactions = PlaidTransaction.objects.filter(id__in=transaction_ids)
    investment_transactions = PlaidInvestmentTransaction.objects.filter(id__in=investment_transaction_ids).order_by('date')
    print(investment_transactions)
>>>>>>> 9b886e9a
    renderer = BeancountRenderer(transactions, investment_transactions)    
    output = [ renderer._printer(transaction) for transaction in renderer.transactions + renderer.investment_transactions ]    
    return render(request, 'output_beancount.html', {'transactions': output})<|MERGE_RESOLUTION|>--- conflicted
+++ resolved
@@ -331,6 +331,7 @@
     form = TransactionFilterForm(request.POST or None)
     transactions = PlaidTransaction.objects.none()  # Empty QuerySet
     investment_transactions = PlaidInvestmentTransaction.objects.none()  # Empty QuerySet
+    investment_transactions = PlaidInvestmentTransaction.objects.none()  # Empty QuerySet
 
     if form.is_valid():
         account = form.cleaned_data['account']
@@ -339,28 +340,26 @@
 
         transactions = PlaidTransaction.objects.filter(account=account)
         investment_transactions = PlaidInvestmentTransaction.objects.filter(account=account)
+        investment_transactions = PlaidInvestmentTransaction.objects.filter(account=account)
 
         if start_date:
             transactions = transactions.filter(date__gte=start_date)
+            investment_transactions = investment_transactions.filter(date__gte=start_date)
             investment_transactions = investment_transactions.filter(date__gte=start_date)
         if end_date:
             transactions = transactions.filter(date__lte=end_date)
             investment_transactions = investment_transactions.filter(date__lte=end_date)
-
+            investment_transactions = investment_transactions.filter(date__lte=end_date)
+
+    return render(request, 'transaction_filter.html', {'form': form, 'transactions': transactions, 'investment_transactions': investment_transactions})
     return render(request, 'transaction_filter.html', {'form': form, 'transactions': transactions, 'investment_transactions': investment_transactions})
 
 def output_beancount(request):
     # Take in a list of transactions from the form and output them in beancount format    
     transaction_ids = request.POST.getlist('transactions')        
     investment_transaction_ids = request.POST.getlist('investment-transactions')        
-<<<<<<< HEAD
     transactions = PlaidTransaction.objects.filter(id__in=transaction_ids).order_by('date')
     investment_transactions = PlaidInvestmentTransaction.objects.filter(id__in=investment_transaction_ids).order_by('date')
-=======
-    transactions = PlaidTransaction.objects.filter(id__in=transaction_ids)
-    investment_transactions = PlaidInvestmentTransaction.objects.filter(id__in=investment_transaction_ids).order_by('date')
-    print(investment_transactions)
->>>>>>> 9b886e9a
     renderer = BeancountRenderer(transactions, investment_transactions)    
     output = [ renderer._printer(transaction) for transaction in renderer.transactions + renderer.investment_transactions ]    
     return render(request, 'output_beancount.html', {'transactions': output})